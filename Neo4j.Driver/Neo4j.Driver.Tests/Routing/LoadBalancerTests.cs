﻿// Copyright (c) 2002-2019 "Neo4j,"
// Neo4j Sweden AB [http://neo4j.com]
// 
// This file is part of Neo4j.
// 
// Licensed under the Apache License, Version 2.0 (the "License");
// you may not use this file except in compliance with the License.
// You may obtain a copy of the License at
// 
//     http://www.apache.org/licenses/LICENSE-2.0
// 
// Unless required by applicable law or agreed to in writing, software
// distributed under the License is distributed on an "AS IS" BASIS,
// WITHOUT WARRANTIES OR CONDITIONS OF ANY KIND, either express or implied.
// See the License for the specific language governing permissions and
// limitations under the License.

using System;
using System.Collections.Generic;
using System.Threading.Tasks;
using FluentAssertions;
using Moq;
using Neo4j.Driver.Internal.Connector;
using Neo4j.Driver.Internal.Routing;
using Neo4j.Driver;
using Neo4j.Driver.Internal;
using Xunit;
using static Neo4j.Driver.Tests.Routing.RoutingTableManagerTests;

namespace Neo4j.Driver.Tests.Routing
{
    public class LoadBalancerTests
    {
        public class ClusterErrorHandlerTests
        {
            public class OnConnectionErrorMethod
            {
                [Fact]
                public async Task ShouldRemoveFromLoadBalancer()
                {
                    var clusterPoolMock = new Mock<IClusterConnectionPool>();
                    var routingTableMock = new Mock<IRoutingTable>();
                    var uri = new Uri("https://neo4j.com");
                    var routingTableManagerMock = new Mock<IRoutingTableManager>();
                    routingTableManagerMock.Setup(x => x.RoutingTable).Returns(routingTableMock.Object);
                    var loadBalancer = new LoadBalancer(clusterPoolMock.Object, routingTableManagerMock.Object);

                    await loadBalancer.OnConnectionErrorAsync(uri, new ClientException());

                    clusterPoolMock.Verify(x => x.DeactivateAsync(uri), Times.Once);
                    routingTableMock.Verify(x => x.Remove(uri), Times.Once);
                    routingTableMock.Verify(x => x.RemoveWriter(uri), Times.Never);
                }
            }

            public class OnWriteErrorMethod
            {
                [Fact]
                public void ShouldRemoveWriterFromRoutingTable()
                {
                    var clusterPoolMock = new Mock<IClusterConnectionPool>();
                    var routingTableMock = new Mock<IRoutingTable>();
                    var uri = new Uri("https://neo4j.com");
                    var routingTableManagerMock = new Mock<IRoutingTableManager>();
                    routingTableManagerMock.Setup(x => x.RoutingTable).Returns(routingTableMock.Object);
                    var loadBalancer = new LoadBalancer(clusterPoolMock.Object, routingTableManagerMock.Object);

                    loadBalancer.OnWriteError(uri);
                    clusterPoolMock.Verify(x => x.DeactivateAsync(uri), Times.Never);
                    routingTableMock.Verify(x => x.Remove(uri), Times.Never);
                    routingTableMock.Verify(x => x.RemoveWriter(uri), Times.Once);
                }
            }
        }

        public class AcquireMethod
        {
            [Theory]
            [InlineData(AccessMode.Read)]
            [InlineData(AccessMode.Write)]
            public async Task ShouldThrowSessionExpiredExceptionIfNoServerAvailable(AccessMode mode)
            {
                // Given
                var mock = new Mock<IRoutingTableManager>();
                mock.Setup(x => x.RoutingTable).Returns(NewMockedRoutingTable(mode, null).Object);
                var balancer = new LoadBalancer(null, mock.Object);

                // When
                var error = await Record.ExceptionAsync(() => balancer.AcquireAsync(mode));

                // Then
                error.Should().BeOfType<SessionExpiredException>();
                error.Message.Should().Contain("Failed to connect to any");
            }

            [Theory]
            [InlineData(AccessMode.Read)]
            [InlineData(AccessMode.Write)]
            public async Task ShouldReturnConnectionWithCorrectMode(AccessMode mode)
            {
                // Given
                var uri = new Uri("bolt+routing://123:456");
                var mock = new Mock<IRoutingTableManager>();
                var routingTableMock = NewMockedRoutingTable(mode, uri);
                mock.Setup(x => x.RoutingTable).Returns(routingTableMock.Object);

                var clusterPoolMock = new Mock<IClusterConnectionPool>();
                var mockedConn = new Mock<IConnection>();
                mockedConn.Setup(x => x.Server.Address).Returns(uri.ToString);
                mockedConn.Setup(x => x.Mode).Returns(mode);
                var conn = mockedConn.Object;
<<<<<<< HEAD
                clusterPoolMock.Setup(x => x.AcquireAsync(uri)).ReturnsAsync(conn);
=======
                clusterPoolMock.Setup(x => x.Acquire(uri, mode)).Returns(conn);
>>>>>>> e6f6fdc5
                var balancer = new LoadBalancer(clusterPoolMock.Object, mock.Object);

                // When
                var acquiredConn = await balancer.AcquireAsync(mode);

                // Then
                acquiredConn.Server.Address.Should().Be(uri.ToString());
            }

            [Theory]
            [InlineData(AccessMode.Read)]
            [InlineData(AccessMode.Write)]
            public async Task ShouldForgetServerWhenFailedToEstablishConn(AccessMode mode)
            {
                // Given
                var uri = new Uri("bolt+routing://123:456");
                var routingTableMock = NewMockedRoutingTable(mode, uri);
                var mock = new Mock<IRoutingTableManager>();
                mock.Setup(x => x.RoutingTable).Returns(routingTableMock.Object);

                var clusterConnPoolMock = new Mock<IClusterConnectionPool>();
<<<<<<< HEAD
                clusterConnPoolMock.Setup(x => x.AcquireAsync(uri))
                    .Returns(TaskHelper.GetFailedTask<IConnection>(new ServiceUnavailableException("failed init")));
=======
                clusterConnPoolMock.Setup(x => x.Acquire(uri, mode))
                    .Callback(() => throw new ServiceUnavailableException("failed init"));
>>>>>>> e6f6fdc5

                var balancer = new LoadBalancer(clusterConnPoolMock.Object, mock.Object);

                // When
                var error = await Record.ExceptionAsync(() => balancer.AcquireAsync(mode));

                // Then
                error.Should().BeOfType<SessionExpiredException>();
                error.Message.Should().Contain("Failed to connect to any");

                // should be removed
                routingTableMock.Verify(m => m.Remove(uri), Times.Once);
                clusterConnPoolMock.Verify(m => m.DeactivateAsync(uri), Times.Once);
            }

            [Theory]
            [InlineData(AccessMode.Read)]
            [InlineData(AccessMode.Write)]
            public async Task ShouldThrowErrorDirectlyIfSecurityError(AccessMode mode)
            {
                // Given
                var uri = new Uri("bolt+routing://123:456");
                var routingTableMock = NewMockedRoutingTable(mode, uri);
                var mock = new Mock<IRoutingTableManager>();
                mock.Setup(x => x.RoutingTable).Returns(routingTableMock.Object);

                var clusterConnPoolMock = new Mock<IClusterConnectionPool>();
<<<<<<< HEAD
                clusterConnPoolMock.Setup(x => x.AcquireAsync(uri))
                    .Returns(TaskHelper.GetFailedTask<IConnection>(
                        new SecurityException("Failed to establish ssl connection with the server")));
=======
                clusterConnPoolMock.Setup(x => x.Acquire(uri, mode))
                    .Callback(() => throw new SecurityException("Failed to establish ssl connection with the server"));
>>>>>>> e6f6fdc5

                var balancer = new LoadBalancer(clusterConnPoolMock.Object, mock.Object);

                // When
                var error = await Record.ExceptionAsync(() => balancer.AcquireAsync(mode));

                // Then
                error.Should().BeOfType<SecurityException>();
                error.Message.Should().Contain("ssl connection with the server");

                // while the server is not removed
                routingTableMock.Verify(m => m.Remove(uri), Times.Never);
                clusterConnPoolMock.Verify(m => m.DeactivateAsync(uri), Times.Never);
            }

            [Theory]
            [InlineData(AccessMode.Read)]
            [InlineData(AccessMode.Write)]
            public async Task ShouldThrowErrorDirectlyIfProtocolError(AccessMode mode)
            {
                // Given
                var uri = new Uri("bolt+routing://123:456");
                var routingTableMock = NewMockedRoutingTable(mode, uri);
                var mock = new Mock<IRoutingTableManager>();
                mock.Setup(x => x.RoutingTable).Returns(routingTableMock.Object);

                var clusterConnPoolMock = new Mock<IClusterConnectionPool>();
<<<<<<< HEAD
                clusterConnPoolMock.Setup(x => x.AcquireAsync(uri)).Returns(
                    TaskHelper.GetFailedTask<IConnection>(new ProtocolException("do not understand struct 0x01")));
=======
                clusterConnPoolMock.Setup(x => x.Acquire(uri, mode)).Returns(() => null)
                    .Callback(() => throw new ProtocolException("do not understand struct 0x01"));
>>>>>>> e6f6fdc5

                var balancer = new LoadBalancer(clusterConnPoolMock.Object, mock.Object);

                // When
                var error = await Record.ExceptionAsync(() => balancer.AcquireAsync(mode));

                // Then
                error.Should().BeOfType<ProtocolException>();
                error.Message.Should().Contain("do not understand struct 0x01");

                // while the server is not removed
                routingTableMock.Verify(m => m.Remove(uri), Times.Never);
                clusterConnPoolMock.Verify(m => m.DeactivateAsync(uri), Times.Never);
            }

            [Theory]
            [InlineData(AccessMode.Read)]
            [InlineData(AccessMode.Write)]
            public async Task ShouldReturnConnectionAccordingToLoadBalancingStrategy(AccessMode mode)
            {
                var routingTable = NewRoutingTable(
                    new List<Uri> {new Uri("router:1"), new Uri("router:2")},
                    new List<Uri> {new Uri("reader:1"), new Uri("reader:2"), new Uri("reader:3")},
                    new List<Uri> {new Uri("writer:1"), new Uri("writer:2")});

                var routingTableManager = new Mock<IRoutingTableManager>();
                routingTableManager.Setup(x => x.RoutingTable).Returns(routingTable);

                var clusterPoolMock = new Mock<IClusterConnectionPool>();
<<<<<<< HEAD
                clusterPoolMock.Setup(x => x.AcquireAsync(It.IsAny<Uri>()))
                    .ReturnsAsync((Uri uri) => NewConnectionMock(uri));
=======
                clusterPoolMock.Setup(x => x.Acquire(It.IsAny<Uri>(), It.IsAny<AccessMode>()))
                    .Returns((Uri u, AccessMode m) => NewConnectionMock(u, m));
>>>>>>> e6f6fdc5

                var balancer = new LoadBalancer(clusterPoolMock.Object, routingTableManager.Object);

                if (mode == AccessMode.Read)
                {
                    (await balancer.AcquireAsync(mode)).Server.Address.Should().Be("reader:1");
                    (await balancer.AcquireAsync(mode)).Server.Address.Should().Be("reader:2");
                    (await balancer.AcquireAsync(mode)).Server.Address.Should().Be("reader:3");

                    (await balancer.AcquireAsync(mode)).Server.Address.Should().Be("reader:1");
                    (await balancer.AcquireAsync(mode)).Server.Address.Should().Be("reader:2");
                    (await balancer.AcquireAsync(mode)).Server.Address.Should().Be("reader:3");
                }
                else if (mode == AccessMode.Write)
                {
                    (await balancer.AcquireAsync(mode)).Server.Address.Should().Be("writer:1");
                    (await balancer.AcquireAsync(mode)).Server.Address.Should().Be("writer:2");

                    (await balancer.AcquireAsync(mode)).Server.Address.Should().Be("writer:1");
                    (await balancer.AcquireAsync(mode)).Server.Address.Should().Be("writer:2");
                }
                else
                {
                    throw new ArgumentException();
                }
            }

            private static IConnection NewConnectionMock(Uri uri, AccessMode mode)
            {
                var mockedConn = new Mock<IConnection>();
                mockedConn.Setup(x => x.Server.Address).Returns(uri.ToString);
                mockedConn.Setup(x => x.Mode).Returns(mode);
                return mockedConn.Object;
            }
        }
    }
}<|MERGE_RESOLUTION|>--- conflicted
+++ resolved
@@ -109,11 +109,7 @@
                 mockedConn.Setup(x => x.Server.Address).Returns(uri.ToString);
                 mockedConn.Setup(x => x.Mode).Returns(mode);
                 var conn = mockedConn.Object;
-<<<<<<< HEAD
-                clusterPoolMock.Setup(x => x.AcquireAsync(uri)).ReturnsAsync(conn);
-=======
-                clusterPoolMock.Setup(x => x.Acquire(uri, mode)).Returns(conn);
->>>>>>> e6f6fdc5
+                clusterPoolMock.Setup(x => x.AcquireAsync(uri, mode)).ReturnsAsync(conn);
                 var balancer = new LoadBalancer(clusterPoolMock.Object, mock.Object);
 
                 // When
@@ -135,13 +131,8 @@
                 mock.Setup(x => x.RoutingTable).Returns(routingTableMock.Object);
 
                 var clusterConnPoolMock = new Mock<IClusterConnectionPool>();
-<<<<<<< HEAD
-                clusterConnPoolMock.Setup(x => x.AcquireAsync(uri))
+                clusterConnPoolMock.Setup(x => x.AcquireAsync(uri, mode))
                     .Returns(TaskHelper.GetFailedTask<IConnection>(new ServiceUnavailableException("failed init")));
-=======
-                clusterConnPoolMock.Setup(x => x.Acquire(uri, mode))
-                    .Callback(() => throw new ServiceUnavailableException("failed init"));
->>>>>>> e6f6fdc5
 
                 var balancer = new LoadBalancer(clusterConnPoolMock.Object, mock.Object);
 
@@ -169,14 +160,9 @@
                 mock.Setup(x => x.RoutingTable).Returns(routingTableMock.Object);
 
                 var clusterConnPoolMock = new Mock<IClusterConnectionPool>();
-<<<<<<< HEAD
-                clusterConnPoolMock.Setup(x => x.AcquireAsync(uri))
+                clusterConnPoolMock.Setup(x => x.AcquireAsync(uri, mode))
                     .Returns(TaskHelper.GetFailedTask<IConnection>(
                         new SecurityException("Failed to establish ssl connection with the server")));
-=======
-                clusterConnPoolMock.Setup(x => x.Acquire(uri, mode))
-                    .Callback(() => throw new SecurityException("Failed to establish ssl connection with the server"));
->>>>>>> e6f6fdc5
 
                 var balancer = new LoadBalancer(clusterConnPoolMock.Object, mock.Object);
 
@@ -204,13 +190,8 @@
                 mock.Setup(x => x.RoutingTable).Returns(routingTableMock.Object);
 
                 var clusterConnPoolMock = new Mock<IClusterConnectionPool>();
-<<<<<<< HEAD
-                clusterConnPoolMock.Setup(x => x.AcquireAsync(uri)).Returns(
+                clusterConnPoolMock.Setup(x => x.AcquireAsync(uri, mode)).Returns(
                     TaskHelper.GetFailedTask<IConnection>(new ProtocolException("do not understand struct 0x01")));
-=======
-                clusterConnPoolMock.Setup(x => x.Acquire(uri, mode)).Returns(() => null)
-                    .Callback(() => throw new ProtocolException("do not understand struct 0x01"));
->>>>>>> e6f6fdc5
 
                 var balancer = new LoadBalancer(clusterConnPoolMock.Object, mock.Object);
 
@@ -240,13 +221,8 @@
                 routingTableManager.Setup(x => x.RoutingTable).Returns(routingTable);
 
                 var clusterPoolMock = new Mock<IClusterConnectionPool>();
-<<<<<<< HEAD
-                clusterPoolMock.Setup(x => x.AcquireAsync(It.IsAny<Uri>()))
-                    .ReturnsAsync((Uri uri) => NewConnectionMock(uri));
-=======
-                clusterPoolMock.Setup(x => x.Acquire(It.IsAny<Uri>(), It.IsAny<AccessMode>()))
-                    .Returns((Uri u, AccessMode m) => NewConnectionMock(u, m));
->>>>>>> e6f6fdc5
+                clusterPoolMock.Setup(x => x.AcquireAsync(It.IsAny<Uri>(), mode))
+                    .ReturnsAsync((Uri uri, AccessMode m) => NewConnectionMock(uri, m));
 
                 var balancer = new LoadBalancer(clusterPoolMock.Object, routingTableManager.Object);
 
