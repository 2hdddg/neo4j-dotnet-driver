﻿// Copyright (c) 2002-2017 "Neo Technology,"
// Network Engine for Objects in Lund AB [http://neotechnology.com]
// 
// This file is part of Neo4j.
// 
// Licensed under the Apache License, Version 2.0 (the "License");
// you may not use this file except in compliance with the License.
// You may obtain a copy of the License at
// 
//     http://www.apache.org/licenses/LICENSE-2.0
// 
// Unless required by applicable law or agreed to in writing, software
// distributed under the License is distributed on an "AS IS" BASIS,
// WITHOUT WARRANTIES OR CONDITIONS OF ANY KIND, either express or implied.
// See the License for the specific language governing permissions and
// limitations under the License.

using System;
using System.Collections.Generic;
using System.Linq.Expressions;
using FluentAssertions;
using Moq;
using Neo4j.Driver.Internal;
using Neo4j.Driver.Internal.Connector;
using Neo4j.Driver.Internal.Result;
using Neo4j.Driver.V1;
using Xunit;
using static Neo4j.Driver.Tests.SessionTests;

namespace Neo4j.Driver.Tests
{
    public class TransactionTests
    {
        private static Expression<Action<IConnection>> RunRollback => x => x.Run("ROLLBACK", null, null, false);

        private static Expression<Action<IConnection>> RunCommit => x => x.Run("COMMIT", null,
            It.IsAny<IMessageResponseCollector>(), true);

        private static Expression<Action<IConnection>> RunBegin(IDictionary<string, object> parameters = null)
        {
          return x => x.Run("BEGIN", parameters, null, true);
        }

        public class Constructor
        {
            [Fact]
            public void ShouldRunWithoutBookmarkIfNoBookmarkGiven()
            {
                var mockConn = new Mock<IConnection>();
                var tx = new Transaction(mockConn.Object);
                
                mockConn.Verify(RunBegin(), Times.Once);
                mockConn.Verify(x => x.Sync(), Times.Never);
            }

            public void ShouldRunWithoutBookmarkIfInvalidBookmarkGiven()
            {
                var mockConn = new Mock<IConnection>();
                var bookmark = Bookmark.From((string)null);
                var tx = new Transaction(mockConn.Object, null, null, bookmark);

                mockConn.Verify(RunBegin(), Times.Once);
                mockConn.Verify(x => x.Sync(), Times.Never);
            }

            [Fact]
            public void ShouldRunWithBookmarkIfValidBookmarkGiven()
            {
                var mockConn = new Mock<IConnection>();
                var bookmark = Bookmark.From(FakeABookmark(234));
                var tx = new Transaction(mockConn.Object, null, null, bookmark);

                IDictionary<string, object> paramters = bookmark.AsBeginTransactionParameters();
                mockConn.Verify(RunBegin(paramters), Times.Once);
                mockConn.Verify(x => x.Sync(), Times.Never);
            }

            [Fact]
            public void ShouldNotKeepInitialBookmark()
            {
                var mockConn = new Mock<IConnection>();
                var bookmark = Bookmark.From(FakeABookmark(234));
                var tx = new Transaction(mockConn.Object, null, null, bookmark);

                tx.Bookmark.Should().BeNull();
            }
        }

        public class SyncBoomarkMethod
        {
            [Fact]
            public void ShouldNotSyncIfBookmakIsNull()
            {
                var mockConn = new Mock<IConnection>();
                var tx = new Transaction(mockConn.Object);
                tx.SyncBookmark(null);

                mockConn.Verify(RunBegin(), Times.Once);
                mockConn.Verify(x => x.Sync(), Times.Never);
            }

            [Fact]
            public void ShouldNotSyncIfInvalidBookmarkGiven()
            {
                var mockConn = new Mock<IConnection>();
                var bookmark = Bookmark.From((string)null);
                var tx = new Transaction(mockConn.Object, null, null, bookmark);
                tx.SyncBookmark(bookmark);

                mockConn.Verify(RunBegin(), Times.Once);
                mockConn.Verify(x => x.Sync(), Times.Never);
            }

            [Fact]
            public void ShouldSyncIfValidBookmarkGiven()
            {
                var mockConn = new Mock<IConnection>();
                var bookmark = Bookmark.From(FakeABookmark(234));
                var tx = new Transaction(mockConn.Object, null, null, bookmark);
                tx.SyncBookmark(bookmark);

                IDictionary<string, object> paramters = bookmark.AsBeginTransactionParameters();

                mockConn.Verify(RunBegin(paramters), Times.Once);
                mockConn.Verify(x => x.Sync(), Times.Once);
            }
        }

        public class RunMethod
        {
            [Fact]
            public void ShouldRunPullAllSyncRun()
            {
                var mockConn = new Mock<IConnection>();
                var tx = new Transaction(mockConn.Object);

                tx.Run("lalala");

                mockConn.Verify(x => x.Run("lalala", new Dictionary<string, object>(), It.IsAny<ResultBuilder>(), true), Times.Once);
                mockConn.Verify(x => x.Send(), Times.Once);
            }

            [Fact]
            public void ShouldThrowExceptionIfPreviousTxFailed()
            {
                var mockConn = new Mock<IConnection>();
                var tx = new Transaction(mockConn.Object);

                try
                {
                    mockConn.Setup(x => x.Run(It.IsAny<string>(), new Dictionary<string, object>(), It.IsAny<ResultBuilder>(), true))
                        .Throws<Neo4jException>();
                    tx.Run("lalala");
                }
                catch (Neo4jException)
                {
                    // Fine, the state is set to failed now.
                }

                var error = Xunit.Record.Exception(()=>tx.Run("ttt"));
                error.Should().BeOfType<ClientException>();
            }

            [Fact]
            public void ShouldThrowExceptionIfFailedToRunAndFetchResult()
            {
                var mockConn = new Mock<IConnection>();
                var tx = new Transaction(mockConn.Object);
                   
<<<<<<< HEAD

=======
>>>>>>> c57c6663
                mockConn.Setup(x => x.Run(It.IsAny<string>(), new Dictionary<string, object>(), It.IsAny<ResultBuilder>(), true))
                        .Throws<Neo4jException>();

                var error = Xunit.Record.Exception(() => tx.Run("ttt"));
                error.Should().BeOfType<Neo4jException>();
            }

            [Fact]
            public void ResultBuilderShouldObtainServerInfoFromConnection()
            {
                var mockConn = new Mock<IConnection>();
                var tx = new Transaction(mockConn.Object);

                tx.Run("lalala");

                mockConn.Verify(x => x.Server, Times.Once);
            }
        }

        public class RunAsyncMethod
        {
            [Fact]
            public async void ShouldRunPullAllSyncRun()
            {
                var mockConn = new Mock<IConnection>();
                var tx = new Transaction(mockConn.Object);

                await tx.RunAsync("lalala");

                mockConn.Verify(x => x.Run("lalala", new Dictionary<string, object>(), It.IsAny<ResultReaderBuilder>(), true), Times.Once);
                mockConn.Verify(x => x.SendAsync(), Times.Once);
            }

            [Fact]
            public async void ShouldThrowExceptionIfPreviousTxFailed()
            {
                var mockConn = new Mock<IConnection>();
                var tx = new Transaction(mockConn.Object);

                try
                {
                    mockConn.Setup(x => x.Run(It.IsAny<string>(), new Dictionary<string, object>(), It.IsAny<ResultReaderBuilder>(), true))
                        .Throws<Neo4jException>();
                    await tx.RunAsync("lalala");
                }
                catch (Neo4jException)
                {
                    // Fine, the state is set to failed now.
                }

                var error = await Xunit.Record.ExceptionAsync(() => tx.RunAsync("ttt"));
                error.Should().BeOfType<ClientException>();
            }

            [Fact]
            public async void ShouldThrowExceptionIfFailedToRunAndFetchResult()
            {
                var mockConn = new Mock<IConnection>();
                var tx = new Transaction(mockConn.Object);

                mockConn.Setup(x => x.Run(It.IsAny<string>(), new Dictionary<string, object>(), It.IsAny<ResultReaderBuilder>(), true))
                    .Throws<Neo4jException>();

                var error = await Xunit.Record.ExceptionAsync(() => tx.RunAsync("ttt"));
                error.Should().BeOfType<Neo4jException>();
            }

            [Fact]
            public async void ResultBuilderShouldObtainServerInfoFromConnection()
            {
                var mockConn = new Mock<IConnection>();
                var tx = new Transaction(mockConn.Object);

                await tx.RunAsync("lalala");

                mockConn.Verify(x => x.Server, Times.Once);
            }
        }

        public class DisposeMethod
        {
            [Fact]
            public void ShouldCommitOnSuccess()
            {
                var mockConn = new Mock<IConnection>();
                var mockHandler = new Mock<ITransactionResourceHandler>();
                var tx = new Transaction(mockConn.Object, mockHandler.Object);

                mockConn.ResetCalls();
                tx.Success();
                tx.Dispose();
                mockConn.Verify(RunCommit, Times.Once);
                mockConn.Verify(x => x.Sync(), Times.Once);
                mockHandler.Verify(x=>x.OnTransactionDispose(), Times.Once);
            }

            [Fact]
            public void ShouldRollbackOnFailure()
            {
                var mockConn = new Mock<IConnection>();
                var mockHandler = new Mock<ITransactionResourceHandler>();
                var tx = new Transaction(mockConn.Object, mockHandler.Object);

                mockConn.ResetCalls();
                tx.Success();
                // Even if success is called, but if failure is called afterwards, then we rollback
                tx.Failure();
                tx.Dispose();
                
                mockConn.Verify(RunRollback, Times.Once);
                mockConn.Verify(x => x.Sync(), Times.Once);
                mockHandler.Verify(x => x.OnTransactionDispose(), Times.Once);
            }

            [Fact]
            public void ShouldRollbackOnNoExplicitSuccess()
            {
                var mockConn = new Mock<IConnection>();
                var mockHandler = new Mock<ITransactionResourceHandler>();
                var tx = new Transaction(mockConn.Object, mockHandler.Object);

                mockConn.ResetCalls();
                tx.Dispose();
                mockConn.Verify(RunRollback, Times.Once);
                mockConn.Verify(x => x.Sync(), Times.Once);
                mockHandler.Verify(x => x.OnTransactionDispose(), Times.Once);
            }

            [Fact]
            public void ShouldNotReturnConnectionToPoolTwice()
            {
                var mockConn = new Mock<IConnection>();
                var mockHandler = new Mock<ITransactionResourceHandler>();
                var tx = new Transaction(mockConn.Object, mockHandler.Object);

                mockConn.ResetCalls();
                tx.Dispose();
                tx.Dispose();
                mockHandler.Verify(x => x.OnTransactionDispose(), Times.Once);
            }
        }

        public class CloseAsyncMethod
        {
            [Fact]
            public async void ShouldCommitOnSuccess()
            {
                var mockConn = new Mock<IConnection>();
                var mockHandler = new Mock<ITransactionResourceHandler>();
                var tx = new Transaction(mockConn.Object, mockHandler.Object);

                mockConn.ResetCalls();
                await tx.CommitAsync();
                mockConn.Verify(RunCommit, Times.Once);
                mockConn.Verify(x => x.SyncAsync(), Times.Once);
                mockHandler.Verify(x => x.OnTransactionDisposeAsync(), Times.Once);
            }

            [Fact]
            public async void ShouldRollbackOnFailure()
            {
                var mockConn = new Mock<IConnection>();
                var mockHandler = new Mock<ITransactionResourceHandler>();
                var tx = new Transaction(mockConn.Object, mockHandler.Object);

                mockConn.ResetCalls();
                await tx.RollbackAsync();
                mockConn.Verify(RunRollback, Times.Once);
                mockConn.Verify(x => x.SyncAsync(), Times.Once);
                mockHandler.Verify(x => x.OnTransactionDisposeAsync(), Times.Once);
            }

            [Fact]
            public async void ShouldNotReturnConnectionToPoolTwice()
            {
                var mockConn = new Mock<IConnection>();
                var mockHandler = new Mock<ITransactionResourceHandler>();
                var tx = new Transaction(mockConn.Object, mockHandler.Object);

                mockConn.ResetCalls();
                await tx.CommitAsync();
                await tx.RollbackAsync();
                mockConn.Verify(RunCommit, Times.Once);
                mockConn.Verify(RunRollback, Times.Never);
                mockConn.Verify(x => x.SyncAsync(), Times.Once);
                mockHandler.Verify(x => x.OnTransactionDisposeAsync(), Times.Once);
            }

            [Fact]
            public async void ShouldNotDisposeIfAlreadyClosed()
            {
                var mockConn = new Mock<IConnection>();
                var mockHandler = new Mock<ITransactionResourceHandler>();
                var tx = new Transaction(mockConn.Object, mockHandler.Object);

                mockConn.ResetCalls();
                await tx.CommitAsync();
                tx.Dispose();
                mockHandler.Verify(x => x.OnTransactionDisposeAsync(), Times.Once);
                mockHandler.Verify(x => x.OnTransactionDispose(), Times.Never);
            }
        }

        public class MarkToClosedMethod
        {
            [Fact]
            public void ShouldNotAllowMoreMessagesAfterMarkToClosed()
            {
                var mockConn = new Mock<IConnection>();
                var tx = new Transaction(mockConn.Object);
                mockConn.ResetCalls();

                tx.MarkToClose();

                mockConn.Verify(RunRollback, Times.Never);
                mockConn.Verify(x => x.Sync(), Times.Never);
            }

            [Fact]
            public void ShouldThrowExceptionToRunAfterMarkToClosed()
            {
                var mockConn = new Mock<IConnection>();
                var tx = new Transaction(mockConn.Object);
                mockConn.ResetCalls();

                tx.MarkToClose();

                var exception = Xunit.Record.Exception(()=>tx.Run("should not run"));
                exception.Should().BeOfType<ClientException>();
                exception.Message.Should().StartWith("Cannot run more statements in this transaction");

                mockConn.Verify(RunRollback, Times.Never);
                mockConn.Verify(x => x.Sync(), Times.Never);
            }
        }
    }
}<|MERGE_RESOLUTION|>--- conflicted
+++ resolved
@@ -166,11 +166,7 @@
             {
                 var mockConn = new Mock<IConnection>();
                 var tx = new Transaction(mockConn.Object);
-                   
-<<<<<<< HEAD
-
-=======
->>>>>>> c57c6663
+           
                 mockConn.Setup(x => x.Run(It.IsAny<string>(), new Dictionary<string, object>(), It.IsAny<ResultBuilder>(), true))
                         .Throws<Neo4jException>();
 
