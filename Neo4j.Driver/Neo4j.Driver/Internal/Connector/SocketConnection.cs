--- conflicted
+++ resolved
@@ -158,36 +158,6 @@
             return CloseAsync();
         }
 
-<<<<<<< HEAD
-=======
-        public void Close()
-        {
-            try
-            {
-                try
-                {
-                    _boltProtocol?.Logout(this);
-                }
-                catch (Exception e) when (e.HasCause<ObjectDisposedException>())
-                {
-                    // we'll ignore this error since the underlying socket is disposed earlier,
-                    // mostly because of an error.
-                }
-                catch (Exception e)
-                {
-                    _logger.Debug($"Failed to logout user before closing connection due to error: {e.Message}");
-                }
-
-                _client.Stop();
-            }
-            catch (Exception e)
-            {
-                // only log the exception if failed to close connection
-                _logger.Warn(e, "Failed to close connection properly.");
-            }
-        }
-
->>>>>>> 556b92dc
         public async Task CloseAsync()
         {
             try
