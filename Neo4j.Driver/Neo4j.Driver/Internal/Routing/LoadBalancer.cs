--- conflicted
+++ resolved
@@ -44,17 +44,11 @@
         {
             _logger = logger;
 
-<<<<<<< HEAD
-            _clusterConnectionPool = new ClusterConnectionPool(Enumerable.Empty<Uri>(), connectionFactory, poolSettings, logger);
-            _routingTableManager = new RoutingTableManager(routingSettings, this, syncExecutor, logger);
-            _loadBalancingStrategy = CreateLoadBalancingStrategy(routingSettings.Strategy, _clusterConnectionPool, _logger);
-=======
             _clusterConnectionPool =
                 new ClusterConnectionPool(Enumerable.Empty<Uri>(), connectionFactory, poolSettings, logger);
-            _routingTableManager = new RoutingTableManager(routingSettings, this, logger);
+            _routingTableManager = new RoutingTableManager(routingSettings, this,  syncExecutor, logger);
             _loadBalancingStrategy =
                 CreateLoadBalancingStrategy(routingSettings.Strategy, _clusterConnectionPool, _logger);
->>>>>>> e6f6fdc5
         }
 
         // for test only
@@ -73,26 +67,6 @@
 
         private bool IsClosed => _closedMarker > 0;
 
-<<<<<<< HEAD
-=======
-        public IConnection Acquire(AccessMode mode)
-        {
-            if (IsClosed)
-            {
-                ThrowObjectDisposedException();
-            }
-
-            IConnection conn = AcquireConnection(mode);
-
-            if (IsClosed)
-            {
-                ThrowObjectDisposedException();
-            }
-
-            return conn;
-        }
-
->>>>>>> e6f6fdc5
         public async Task<IConnection> AcquireAsync(AccessMode mode)
         {
             if (IsClosed)
@@ -149,28 +123,9 @@
             return TaskHelper.GetCompletedTask();
         }
 
-<<<<<<< HEAD
-=======
-        public void Dispose()
-        {
-            Dispose(true);
-            GC.SuppressFinalize(this);
-        }
-
-        protected virtual void Dispose(bool disposing)
-        {
-            if (IsClosed)
-                return;
-
-            if (disposing)
-            {
-                Close();
-            }
-        }
-
-        public IConnection AcquireConnection(AccessMode mode)
-        {
-            _routingTableManager.EnsureRoutingTableForMode(mode);
+        public async Task<IConnection> AcquireConnectionAsync(AccessMode mode)
+        {
+            await _routingTableManager.EnsureRoutingTableForModeAsync(mode).ConfigureAwait(false);
             while (true)
             {
                 Uri uri;
@@ -193,44 +148,6 @@
                     break;
                 }
 
-                IConnection conn = CreateClusterConnection(uri, mode);
-                if (conn != null)
-                {
-                    return conn;
-                }
-
-                //else  connection already removed by clusterConnection onError method
-            }
-
-            throw new SessionExpiredException($"Failed to connect to any {mode.ToString().ToLower()} server.");
-        }
-
->>>>>>> e6f6fdc5
-        public async Task<IConnection> AcquireConnectionAsync(AccessMode mode)
-        {
-            await _routingTableManager.EnsureRoutingTableForModeAsync(mode).ConfigureAwait(false);
-            while (true)
-            {
-                Uri uri;
-
-                switch (mode)
-                {
-                    case AccessMode.Read:
-                        uri = _loadBalancingStrategy.SelectReader(_routingTableManager.RoutingTable.Readers);
-                        break;
-                    case AccessMode.Write:
-                        uri = _loadBalancingStrategy.SelectWriter(_routingTableManager.RoutingTable.Writers);
-                        break;
-                    default:
-                        throw new InvalidOperationException($"Unknown access mode {mode}");
-                }
-
-                if (uri == null)
-                {
-                    // no server known to routingTable
-                    break;
-                }
-
                 IConnection conn = await CreateClusterConnectionAsync(uri, mode).ConfigureAwait(false);
                 if (conn != null)
                 {
@@ -243,31 +160,6 @@
             throw new SessionExpiredException($"Failed to connect to any {mode.ToString().ToLower()} server.");
         }
 
-<<<<<<< HEAD
-=======
-        private IConnection CreateClusterConnection(Uri uri, AccessMode mode)
-        {
-            try
-            {
-                IConnection conn = _clusterConnectionPool.Acquire(uri, mode);
-                if (conn != null)
-                {
-                    return new ClusterConnection(conn, uri, this);
-                }
-
-                OnConnectionError(uri, new ArgumentException(
-                    $"Routing table {_routingTableManager.RoutingTable} contains a server '{uri}' " +
-                    $"that is not known to cluster connection pool {_clusterConnectionPool}."));
-            }
-            catch (ServiceUnavailableException e)
-            {
-                OnConnectionError(uri, e);
-            }
-
-            return null;
-        }
-
->>>>>>> e6f6fdc5
         private async Task<IConnection> CreateClusterConnectionAsync(Uri uri, AccessMode mode)
         {
             try
