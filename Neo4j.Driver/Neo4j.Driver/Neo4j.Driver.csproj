--- conflicted
+++ resolved
@@ -15,127 +15,6 @@
     <GenerateAssemblyVersionAttribute>false</GenerateAssemblyVersionAttribute>
     <GenerateAssemblyFileVersionAttribute>false</GenerateAssemblyFileVersionAttribute>
   </PropertyGroup>
-<<<<<<< HEAD
-  <PropertyGroup Condition=" '$(Configuration)|$(Platform)' == 'Debug|AnyCPU' ">
-    <DebugSymbols>true</DebugSymbols>
-    <DebugType>full</DebugType>
-    <Optimize>false</Optimize>
-    <OutputPath>bin\Debug\</OutputPath>
-    <DefineConstants>DEBUG;TRACE</DefineConstants>
-    <ErrorReport>prompt</ErrorReport>
-    <WarningLevel>4</WarningLevel>
-    <RunCodeAnalysis>true</RunCodeAnalysis>
-    <DocumentationFile>bin\Debug\Neo4j.Driver.xml</DocumentationFile>
-    <NoWarn>1591</NoWarn>
-  </PropertyGroup>
-  <PropertyGroup Condition=" '$(Configuration)|$(Platform)' == 'Release|AnyCPU' ">
-    <DebugType>pdbonly</DebugType>
-    <Optimize>true</Optimize>
-    <OutputPath>bin\Release\</OutputPath>
-    <DefineConstants>TRACE</DefineConstants>
-    <ErrorReport>prompt</ErrorReport>
-    <WarningLevel>4</WarningLevel>
-    <DocumentationFile>bin\Release\Neo4j.Driver.xml</DocumentationFile>
-  </PropertyGroup>
-  <ItemGroup>
-    <Compile Include="Internal\Bookmark.cs" />
-    <Compile Include="Internal\ConcurrentSet.cs" />
-    <Compile Include="Internal\ConnectionPoolStatistics.cs" />
-    <Compile Include="Internal\ConnectionSettings.cs" />
-    <Compile Include="Internal\Connector\DelegatedConnection.cs" />
-    <Compile Include="Internal\Connector\IChunkedInputStream.cs" />
-    <Compile Include="Internal\Connector\IChunkedOutputStream.cs" />
-    <Compile Include="Internal\Extensions\ErrorExtensions.cs" />
-    <Compile Include="Internal\Driver.cs" />
-    <Compile Include="Internal\IConnectionProvider.cs" />
-    <Compile Include="Internal\IPooledConnection.cs" />
-    <Compile Include="Internal\RetryLogic.cs" />
-    <Compile Include="Internal\RoutingSettings.cs" />
-    <Compile Include="Internal\Routing\ClusterConnection.cs" />
-    <Compile Include="Internal\Routing\ClusterConnectionPool.cs" />
-    <Compile Include="Internal\Routing\ClusterDiscoveryManager.cs" />
-    <Compile Include="Internal\Routing\IClusterConnectionPool.cs" />
-    <Compile Include="Internal\Routing\IClusterErrorHandler.cs" />
-    <Compile Include="Internal\Routing\IRoutingTable.cs" />
-    <Compile Include="Internal\Routing\RoundRobinRoutingTable.cs" />
-    <Compile Include="Internal\Routing\ConcurrentRoundRobinSet.cs" />
-    <Compile Include="Internal\ConnectionPoolSettings.cs" />
-    <Compile Include="Internal\Connector\ITrustStrategy.cs" />
-    <Compile Include="Internal\Connector\PooledConnection.cs" />
-    <Compile Include="Internal\Connector\ITcpSocketClient.cs" />
-    <Compile Include="Internal\Connector\TcpSocketClient.cs" />
-    <Compile Include="Internal\Messaging\AckFailureMessage.cs" />
-    <Compile Include="Internal\EncryptionManager.cs" />
-    <Compile Include="Internal\Routing\LoadBalancer.cs" />
-    <Compile Include="Internal\Extensions\NetworkExtensions.cs" />
-    <Compile Include="Internal\IStatisticsCollector.cs" />
-    <Compile Include="Internal\Routing\ServerVersion.cs" />
-    <Compile Include="V1\IAuthToken.cs" />
-    <Compile Include="V1\IDriver.cs" />
-    <Compile Include="Internal\AuthToken.cs" />
-    <Compile Include="Internal\DebugLogger.cs" />
-    <Compile Include="Internal\Result\RecordSet.cs" />
-    <Compile Include="V1\IServerInfo.cs" />
-    <Compile Include="V1\Neo4jException.cs" />
-    <Compile Include="Internal\Extensions\Throw.cs" />
-    <Compile Include="Internal\Extensions\ByteExtensions.cs" />
-    <Compile Include="V1\INotification.cs" />
-    <Compile Include="Internal\Extensions\CollectionExtensions.cs" />
-    <Compile Include="Internal\Messaging\IgnoredMessage.cs" />
-    <Compile Include="Internal\Connector\IInputStream.cs" />
-    <Compile Include="Internal\Connector\IOutputStream.cs" />
-    <Compile Include="Internal\Connector\ISocketClient.cs" />
-    <Compile Include="V1\IEntity.cs" />
-    <Compile Include="Internal\LoggerBase.cs" />
-    <Compile Include="Internal\Messaging\RecordMessage.cs" />
-    <Compile Include="Internal\Messaging\SuccessMessage.cs" />
-    <Compile Include="Internal\Messaging\FailureMessage.cs" />
-    <Compile Include="Internal\Entity.cs" />
-    <Compile Include="Internal\Result\IRecordSet.cs" />
-    <Compile Include="Internal\Result\IMessageResponseCollector.cs" />
-    <Compile Include="Internal\ConnectionPool.cs" />
-    <Compile Include="Internal\StatementRunner.cs" />
-    <Compile Include="Internal\Transaction.cs" />
-    <Compile Include="Internal\Messaging\DiscardAllMessage.cs" />
-    <Compile Include="Internal\Messaging\ResetMessage.cs" />
-    <Compile Include="Internal\Packstream\PackStream.cs" />
-    <Compile Include="Internal\Packstream\PackStreamMessageFormatV1.cs" />
-    <Compile Include="Internal\Connector\ChunkedInputStream.cs" />
-    <Compile Include="Internal\Connector\ChunkedOutputStream.cs" />
-    <Compile Include="Internal\Connector\SocketClient.cs" />
-    <Compile Include="Internal\Connector\SocketExtensions.cs" />
-    <Compile Include="Internal\Connector\MessageResponseHandler.cs" />
-    <Compile Include="Internal\Messaging\IMessage.cs" />
-    <Compile Include="Internal\Messaging\IMessageHandler.cs" />
-    <Compile Include="Internal\Messaging\InitMessage.cs" />
-    <Compile Include="Internal\Messaging\PullAllMessage.cs" />
-    <Compile Include="Internal\Packstream\BigEndianTargetBitConverter.cs" />
-    <Compile Include="Internal\Packstream\BitConverterBase.cs" />
-    <Compile Include="V1\Config.cs" />
-    <Compile Include="Internal\Connector\IConnection.cs" />
-    <Compile Include="V1\GraphDatabase.cs" />
-    <Compile Include="Internal\Session.cs" />
-    <Compile Include="Internal\Messaging\RunMessage.cs" />
-    <Compile Include="Internal\Result\ResultBuilder.cs" />
-    <Compile Include="Internal\Connector\SocketConnection.cs" />
-    <Compile Include="Internal\Result\SummaryBuilder.cs" />
-    <Compile Include="V1\IPlan.cs" />
-    <Compile Include="V1\IProfiledPlan.cs" />
-    <Compile Include="V1\IRecord.cs" />
-    <Compile Include="V1\IStatementResult.cs" />
-    <Compile Include="V1\IResultSummary.cs" />
-    <Compile Include="V1\ILogger.cs" />
-    <Compile Include="Properties\AssemblyInfo.cs" />
-    <Compile Include="Internal\Result\Record.cs" />
-    <Compile Include="Internal\Result\StatementResult.cs" />
-    <Compile Include="V1\ISession.cs" />
-    <Compile Include="V1\Statement.cs" />
-    <Compile Include="V1\ICounters.cs" />
-    <Compile Include="V1\ValueExtensions.cs" />
-  </ItemGroup>
-=======
-
->>>>>>> da58bc3a
   <ItemGroup>
     <PackageReference Include="System.Net.NameResolution" Version="4.0.0" />
     <PackageReference Include="System.Net.Security" Version="4.0.0" />
